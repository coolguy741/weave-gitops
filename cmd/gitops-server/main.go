--- conflicted
+++ resolved
@@ -12,86 +12,4 @@
 		fmt.Fprintf(os.Stderr, "Error: %v\n", err)
 		os.Exit(1)
 	}
-<<<<<<< HEAD
-}
-
-const (
-	addr                    = "0.0.0.0:8000"
-	metricsBindAddress      = ":9980"
-	healthzBindAddress      = ":9981"
-	notificationBindAddress = "http://notification-controller.wego-system.svc.cluster.local./"
-	watcherPort             = 9443
-)
-
-func NewAPIServerCommand() *cobra.Command {
-	cmd := &cobra.Command{
-		Use:  "gitops-server",
-		Long: `The gitops-server handles HTTP requests for Weave GitOps Applications`,
-
-		SilenceUsage: true,
-		RunE: func(cmd *cobra.Command, args []string) error {
-			flux.New(osys.New(), &runner.CLIRunner{}).SetupBin()
-
-			appConfig, err := server.DefaultApplicationsConfig()
-			if err != nil {
-				return err
-			}
-
-			rest, clusterName, err := kube.RestConfig()
-			if err != nil {
-				return fmt.Errorf("could not create client config: %w", err)
-			}
-
-			_, rawClient, err := kube.NewKubeHTTPClientWithConfig(rest, clusterName)
-			if err != nil {
-				return fmt.Errorf("could not create kube http client: %w", err)
-			}
-
-			tmpDir, err := os.MkdirTemp("", "profile_cache_location")
-			if err != nil {
-				return fmt.Errorf("failed to create helm cache: %w", err)
-			}
-
-			profileCache, err := cache.NewCache(tmpDir)
-			if err != nil {
-				return fmt.Errorf("failed to create profile cache: %w", err)
-			}
-
-			profileWatcher, err := watcher.NewWatcher(watcher.Options{
-				KubeClient:                    rawClient,
-				Cache:                         profileCache,
-				MetricsBindAddress:            metricsBindAddress,
-				HealthzBindAddress:            healthzBindAddress,
-				NotificationControllerAddress: notificationBindAddress,
-				WatcherPort:                   watcherPort,
-			})
-			if err != nil {
-				return fmt.Errorf("failed to create watcher: %w", err)
-			}
-
-			go func() {
-				if err := profileWatcher.StartWatcher(); err != nil {
-					appConfig.Logger.Error(err, "failed to start profile watcher")
-					os.Exit(1)
-				}
-			}()
-
-			profilesConfig := server.NewProfilesConfig(kube.ClusterConfig{
-				DefaultConfig: rest,
-				ClusterName:   clusterName,
-			}, profileCache, "default", "weaveworks-charts")
-
-			s, err := server.NewHandlers(context.Background(), &server.Config{AppConfig: appConfig, ProfilesConfig: profilesConfig})
-			if err != nil {
-				return err
-			}
-
-			appConfig.Logger.Info("server starting", "address", addr)
-			return http.ListenAndServe(addr, s)
-		},
-	}
-
-	return cmd
-=======
->>>>>>> 4080c259
 }