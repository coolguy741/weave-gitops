package run

import (
<<<<<<< HEAD
	"github.com/spf13/cobra"
	"github.com/weaveworks/weave-gitops/cmd/gitops/cmderrors"
	"github.com/weaveworks/weave-gitops/cmd/gitops/config"
	"github.com/weaveworks/weave-gitops/pkg/adapters"
)

type runCommandFlags struct{}

// TODO: Add flags when adding the actual run command.
var flags runCommandFlags //nolint

func RunCommand(opts *config.Options, client *adapters.HTTPClient) *cobra.Command {
=======
	"context"
	"fmt"
	"os"

	"github.com/go-resty/resty/v2"
	"github.com/spf13/cobra"
	"github.com/weaveworks/weave-gitops/cmd/gitops/cmderrors"
	"github.com/weaveworks/weave-gitops/cmd/internal"
	"github.com/weaveworks/weave-gitops/cmd/internal/config"
	"github.com/weaveworks/weave-gitops/pkg/kube"
	"github.com/weaveworks/weave-gitops/pkg/run"
)

func RunCommand(opts *config.Options, client *resty.Client) *cobra.Command {
>>>>>>> 85aedace
	cmd := &cobra.Command{
		Use:   "run",
		Short: "Set up an interactive sync between your cluster and your local file system",
		Long:  "This will set up a sync between the cluster in your kubeconfig and the path that you specify on your local filesystem.  If you do not have Flux installed on the cluster then this will add it to the cluster automatically.  This is a requirement so we can sync the files successfully from your local system onto the cluster.  Flux will take care of producing the objects for you.",
		Example: `
# Run the sync on the current working directory
gitops beta run . [flags]

# Run the sync against the dev overlay path
gitops beta run ./deploy/overlays/dev [flags]`,
		SilenceUsage:      true,
		SilenceErrors:     true,
		PreRunE:           betaRunCommandPreRunE(&opts.Endpoint),
		RunE:              betaRunCommandRunE(opts, client),
		DisableAutoGenTag: true,
	}

	return cmd
}

func betaRunCommandPreRunE(endpoint *string) func(*cobra.Command, []string) error {
	return func(cmd *cobra.Command, args []string) error {
		numArgs := len(args)

		if numArgs == 0 {
			return cmderrors.ErrNoFilePath
		}

		if numArgs > 1 {
			return cmderrors.ErrMultipleFilePaths
		}

		return nil
	}
}

func betaRunCommandRunE(opts *config.Options, client *adapters.HTTPClient) func(*cobra.Command, []string) error {
	return func(cmd *cobra.Command, args []string) error {
		log := internal.NewCLILogger(os.Stdout)

		log.Actionf("Checking for a cluster in the kube config...")

		_, clusterName, err := kube.RestConfig()
		if err != nil {
			log.Failuref("Error getting a restconfig: %v", err.Error())
			return cmderrors.ErrNoCluster
		}

		log.Actionf("Getting a kube client...")

		kubeConfigOptions := run.GetKubeConfigOptions()
		kubeClientOptions := run.GetKubeClientOptions()

		kubeClient, err := run.GetKubeClient(log, clusterName, kubeConfigOptions, kubeClientOptions)
		if err != nil {
			return cmderrors.ErrGetKubeClient
		}

		ctx := context.Background()

		log.Actionf("Checking that Flux is installed...")

		fluxVersion, err := run.GetFluxVersion(log, ctx, kubeClient)
		if err != nil {
			log.Failuref("Error getting Flux version: %v", err.Error())

			if err := run.InstallFlux(log, ctx, kubeClient, kubeConfigOptions); err != nil {
				return fmt.Errorf("flux installation failed: %w", err)
			} else {
				log.Successf("Flux successfully installed")
			}
		} else {
			log.Successf("Flux version: %s", fluxVersion)
		}

		return nil
	}
}<|MERGE_RESOLUTION|>--- conflicted
+++ resolved
@@ -1,20 +1,6 @@
 package run
 
 import (
-<<<<<<< HEAD
-	"github.com/spf13/cobra"
-	"github.com/weaveworks/weave-gitops/cmd/gitops/cmderrors"
-	"github.com/weaveworks/weave-gitops/cmd/gitops/config"
-	"github.com/weaveworks/weave-gitops/pkg/adapters"
-)
-
-type runCommandFlags struct{}
-
-// TODO: Add flags when adding the actual run command.
-var flags runCommandFlags //nolint
-
-func RunCommand(opts *config.Options, client *adapters.HTTPClient) *cobra.Command {
-=======
 	"context"
 	"fmt"
 	"os"
@@ -29,7 +15,6 @@
 )
 
 func RunCommand(opts *config.Options, client *resty.Client) *cobra.Command {
->>>>>>> 85aedace
 	cmd := &cobra.Command{
 		Use:   "run",
 		Short: "Set up an interactive sync between your cluster and your local file system",
