import { Tab, Tabs } from "@material-ui/core";
import _ from "lodash";
import React, { forwardRef } from "react";
import styled from "styled-components";
import { useFeatureFlags } from "../hooks/featureflags";
import useNavigation from "../hooks/navigation";
<<<<<<< HEAD
import { PageRoute } from "../lib/types";
import { formatURL, getNavValue } from "../lib/utils";
import { FeatureFlags } from "../contexts/FeatureFlags";
import Flex from "./Flex";
import Link from "./Link";
import Logo from "./Logo";
=======
import { formatURL, getParentNavValue } from "../lib/nav";
import { V2Routes } from "../lib/types";
import Breadcrumbs from "./Breadcrumbs";
import Flex from "./Flex";
import Link from "./Link";
import Logo from "./Logo";
import Spacer from "./Spacer";
>>>>>>> 4080c259
import UserSettings from "./UserSettings";

type Props = {
  className?: string;
  children?: any;
};

const navItems = [
  {
    value: V2Routes.Automations,
    label: "Applications",
  },
  {
    value: V2Routes.Sources,
    label: "Sources",
    sub: true,
  },

  {
    value: V2Routes.FluxRuntime,
    label: "Flux Runtime",
  },
  {
    value: "docs",
    label: "Docs",
    href: "https://docs.gitops.weave.works/",
    newTab: true,
  },
];

const LinkTab = (props: any) => (
  <Tab
    component={forwardRef((p: any, ref) => (
      <Link innerRef={ref} {...p} />
    ))}
    {...props}
  />
);

const StyleLinkTab = styled(LinkTab)`
  span {
    align-items: flex-start;
  }
`;

const AppContainer = styled.div`
  width: 100%;
  height: 100%;
  margin: 0 auto;
  padding: 0;
`;

const NavContainer = styled.div`
  position: absolute;
  left: 0;
  width: 240px;
  height: 100%;
  margin-top: ${(props) => props.theme.spacing.medium};
  background-color: ${(props) => props.theme.colors.neutral00};
  border-radius: 10px;
`;

const NavContent = styled.div`
  padding-top: ${(props) => props.theme.spacing.medium};
  padding-left: ${(props) => props.theme.spacing.xs};
  .MuiTab-textColorInherit {
    opacity: 1;
    .MuiTab-wrapper {
      font-weight: 600;
      font-size: 20px;
      color: ${(props) => props.theme.colors.neutral40};
    }
    &.sub-item {
      opacity: 0.7;
      .MuiTab-wrapper {
        font-weight: 400;
      }
    }
  }
  .MuiTabs-indicator {
    width: 4px;
    background-color: ${(props) => props.theme.colors.primary};
  }
  .MuiTab-root {
    padding: 0px 12px;
    min-height: 24px;
    &.sub-item {
      margin-bottom: 24px;
    }
  }
  ${Link} {
    justify-content: flex-start;
    &.sub-item {
      font-weight: 400;
    }
  }
`;

const ContentContainer = styled.div`
  width: 100%;
  padding-top: ${(props) => props.theme.spacing.medium};
  padding-bottom: ${(props) => props.theme.spacing.medium};
  padding-right: ${(props) => props.theme.spacing.medium};
  padding-left: ${(props) => props.theme.spacing.medium};
  overflow: auto;
  margin-left: 240px;
`;

const Main = styled(Flex)``;

const TopToolBar = styled(Flex)`
  padding: 8px 0;
  background-color: ${(props) => props.theme.colors.primary};
  height: 80px;
  flex: 0 1 auto;

  ${Logo} img {
    width: 70px;
    height: 72.85px;
  }

<<<<<<< HEAD
function Layout({ className, children }: Props) {
  const { authFlag } = React.useContext(FeatureFlags);
=======
  ${UserSettings} {
    justify-self: flex-end;
    margin-left: auto;
  }
`;

function Layout({ className, children }: Props) {
  const flags = useFeatureFlags();
>>>>>>> 4080c259
  const { currentPage } = useNavigation();

  return (
    <div className={className}>
      <AppContainer>
        <TopToolBar start align wide>
          <Logo />
<<<<<<< HEAD
          {authFlag ? <UserSettings /> : null}
=======
          <Spacer padding="xxl" />
          <Breadcrumbs />
          {flags.WEAVE_GITOPS_AUTH_ENABLED ? <UserSettings /> : null}
>>>>>>> 4080c259
        </TopToolBar>
        <Main wide>
          <NavContainer>
            <NavContent>
              <Tabs
                centered={false}
                orientation="vertical"
                value={getParentNavValue(currentPage)}
              >
                {_.map(navItems, (n) => (
                  <StyleLinkTab
                    key={n.label}
                    label={n.label}
                    to={formatURL(n.value)}
                    value={n.value}
                    className={n.sub && "sub-item"}
                    href={n.href}
                    newTab={n.newTab}
                  />
                ))}
              </Tabs>
            </NavContent>
          </NavContainer>
          <ContentContainer>{children}</ContentContainer>
        </Main>
      </AppContainer>
    </div>
  );
}

export default styled(Layout)`
  display: flex;
`;<|MERGE_RESOLUTION|>--- conflicted
+++ resolved
@@ -4,14 +4,6 @@
 import styled from "styled-components";
 import { useFeatureFlags } from "../hooks/featureflags";
 import useNavigation from "../hooks/navigation";
-<<<<<<< HEAD
-import { PageRoute } from "../lib/types";
-import { formatURL, getNavValue } from "../lib/utils";
-import { FeatureFlags } from "../contexts/FeatureFlags";
-import Flex from "./Flex";
-import Link from "./Link";
-import Logo from "./Logo";
-=======
 import { formatURL, getParentNavValue } from "../lib/nav";
 import { V2Routes } from "../lib/types";
 import Breadcrumbs from "./Breadcrumbs";
@@ -19,7 +11,6 @@
 import Link from "./Link";
 import Logo from "./Logo";
 import Spacer from "./Spacer";
->>>>>>> 4080c259
 import UserSettings from "./UserSettings";
 
 type Props = {
@@ -141,10 +132,6 @@
     height: 72.85px;
   }
 
-<<<<<<< HEAD
-function Layout({ className, children }: Props) {
-  const { authFlag } = React.useContext(FeatureFlags);
-=======
   ${UserSettings} {
     justify-self: flex-end;
     margin-left: auto;
@@ -153,7 +140,6 @@
 
 function Layout({ className, children }: Props) {
   const flags = useFeatureFlags();
->>>>>>> 4080c259
   const { currentPage } = useNavigation();
 
   return (
@@ -161,13 +147,9 @@
       <AppContainer>
         <TopToolBar start align wide>
           <Logo />
-<<<<<<< HEAD
-          {authFlag ? <UserSettings /> : null}
-=======
           <Spacer padding="xxl" />
           <Breadcrumbs />
           {flags.WEAVE_GITOPS_AUTH_ENABLED ? <UserSettings /> : null}
->>>>>>> 4080c259
         </TopToolBar>
         <Main wide>
           <NavContainer>
